--- conflicted
+++ resolved
@@ -41,19 +41,18 @@
 
   return (
     <>
-<<<<<<< HEAD
       <div className="min-h-screen bg-gray-50">
         <div className="h-screen flex flex-col">
           {/* Header */}
           <div className="bg-white border-b border-gray-300 p-4">
             <div className="flex items-center justify-between">
               <div>
-                <h1 className="text-2xl font-bold text-gray-900">Ally Beacon</h1>
-                <p className="text-sm text-gray-600">An AI Sheets Progressive Web App</p>
+                <h1 className="text-2xl font-bold text-gray-900">RTC Sheets</h1>
+                <p className="text-sm text-gray-600">A Google Sheets-like Progressive Web App</p>
               </div>
               
-              <div className="flex items-center space-x-2 mr-4">
-                <span className="text-sm text-gray-500 ">PWA Ready</span>
+              <div className="flex items-center space-x-2">
+                <span className="text-sm text-gray-500">PWA Ready</span>
                 <div className="w-2 h-2 bg-green-500 rounded-full"></div>
               </div>
             </div>
@@ -65,9 +64,6 @@
           </div>
         </div>
       </div>
-=======
-      <ComprehensiveDemo />
->>>>>>> 279e4462
       <PWAUpdatePrompt />
     </>
   )
